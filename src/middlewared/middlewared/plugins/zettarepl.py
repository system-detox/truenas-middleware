--- conflicted
+++ resolved
@@ -231,14 +231,7 @@
         self.command_queue = None
         self.observer_queue = multiprocessing.Queue()
         self.observer_queue_reader = None
-<<<<<<< HEAD
-=======
-        self.state = {}
-        self.definition_errors = {}
         self.hold_tasks = {}
-        self.last_snapshot = {}
-        self.serializable_state = defaultdict(dict)
->>>>>>> 3a962d33
         self.replication_jobs_channels = defaultdict(list)
         self.queue = None
         self.process = None
@@ -247,53 +240,12 @@
     def is_running(self):
         return self.process is not None and self.process.is_alive()
 
-<<<<<<< HEAD
-    def start(self, definition=None):
-        if definition is None:
-            try:
-                definition = self.middleware.call_sync("zettarepl.get_definition")
-            except Exception as e:
-                self.logger.error("Error generating zettarepl definition", exc_info=True)
-                raise CallError(f"Internal error: {e!r}")
-=======
-    def get_state(self):
-        jobs = {}
-        for j in self.middleware.call_sync("core.get_jobs", [("method", "=", "replication.run")], {"order_by": ["id"]}):
-            try:
-                task_id = int(j["arguments"][0])
-            except (IndexError, ValueError):
-                continue
-
-            jobs[f"replication_task_{task_id}"] = j
-
-        state = {
-            k: (
-                dict(v, job=jobs.get(k), last_snapshot=self.last_snapshot.get(k))
-                if k.startswith("replication_task_")
-                else dict(v)
-            )
-            for k, v in self.state.items()
-        }
-
-        for k, v in self.definition_errors.items():
-            state.setdefault(k, {}).update(v)
-
-        for k, v in self.hold_tasks.items():
-            state.setdefault(k, {}).update({
-                "state": "HOLD",
-                "datetime": datetime.utcnow(),
-                "reason": make_sentence(v),
-            })
-
-        return state
-
     def start(self):
         try:
             definition, hold_tasks = self.middleware.call_sync("zettarepl.get_definition")
         except Exception as e:
             self.logger.error("Error generating zettarepl definition", exc_info=True)
             raise CallError(f"Internal error: {e!r}")
->>>>>>> 3a962d33
 
         with self.lock:
             if not self.is_running():
@@ -469,17 +421,12 @@
         hold_tasks = {}
 
         periodic_snapshot_tasks = {}
-<<<<<<< HEAD
         for periodic_snapshot_task in await self.middleware.call("pool.snapshottask.query", [["enabled", "=", True]]):
-=======
-        for periodic_snapshot_task in await self.middleware.call("pool.snapshottask.query", [["enabled", "=", True],
-                                                                                             ["legacy", "=", False]]):
             hold_task_reason = self._hold_task_reason(pools, periodic_snapshot_task["dataset"])
             if hold_task_reason:
                 hold_tasks[f"periodic_snapshot_task_{periodic_snapshot_task['id']}"] = hold_task_reason
                 continue
 
->>>>>>> 3a962d33
             periodic_snapshot_tasks[f"task_{periodic_snapshot_task['id']}"] = {
                 "dataset": periodic_snapshot_task["dataset"],
 
@@ -497,15 +444,7 @@
             }
 
         replication_tasks = {}
-<<<<<<< HEAD
         for replication_task in await self.middleware.call("replication.query", [["enabled", "=", True]]):
-=======
-        legacy_periodic_snapshot_tasks_ids = {
-            periodic_snapshot_task["id"]
-            for periodic_snapshot_task in await self.middleware.call("pool.snapshottask.query", [["legacy", "=", True]])
-        }
-        for replication_task in await self.middleware.call("replication.query", [["transport", "!=", "LEGACY"],
-                                                                                 ["enabled", "=", True]]):
             if replication_task["direction"] == "PUSH":
                 hold = True
                 for source_dataset in replication_task["source_datasets"]:
@@ -523,7 +462,6 @@
                     hold_tasks[f"replication_task_{replication_task['id']}"] = hold_task_reason
                     continue
 
->>>>>>> 3a962d33
             my_periodic_snapshot_tasks = [f"task_{periodic_snapshot_task['id']}"
                                           for periodic_snapshot_task in replication_task["periodic_snapshot_tasks"]]
             my_schedule = replication_task["schedule"]
