from glustercli.cli import peer
from glustercli.cli.utils import GlusterCmdException

from middlewared.async_validators import resolve_hostname
from middlewared.schema import Dict, Str
from middlewared.service import (accepts, private, job,
                                 CallError, Service,
                                 ValidationErrors)

from .utils import GlusterConfig

import subprocess
import xml.etree.ElementTree as ET


GLUSTER_JOB_LOCK = GlusterConfig.CLI_LOCK.value


class GlusterPeerService(Service):

    class Config:
        namespace = 'gluster.peer'

    def __peer_wrapper(self, method, host=None):

        result = b''

        try:
            result = method(host) if host else method()
        except GlusterCmdException as e:
            # the gluster cli utility will return stderr
            # to stdout and vice versa on certain failures.
            # account for this and decode appropriately
            rc, out, err = e.args[0]
            err = err if err else out
            if isinstance(err, bytes):
                err = err.decode()
            raise CallError(f'{err.strip()}')
        except Exception:
            raise

        if isinstance(result, bytes):
            return result.decode().strip()

        return result

    def _parse_peer(self, p):

        data = {
            'uuid': p.find('uuid').text,
            'hostname': p.find('hostname').text,
            'connected': p.find('connected').text,
        }

        if data['connected'] == '1':
            data['connected'] = 'Connected'
        else:
            data['connected'] = 'Disconnected'

        return data

    def _parse_peer_status_xml(self, data):

        peers = []
        for _ in data.findall('peerStatus/peer'):
            try:
                peers.append(self._parse_peer(_))
            except Exception as e:
                raise CallError(
                    f'Failed parsing peer information with error: {e}'
                )

        return peers

    @private
    def remove_peer_from_cluster(self, hostname):

        return self.__peer_wrapper(peer.detach, host=hostname)

    @private
    def add_peer_to_cluster(self, hostname):

        return self.__peer_wrapper(peer.attach, host=hostname)

    @private
    async def resolve_host_or_ip(self, hostname, verrors):

        args = (self.middleware, verrors, 'resolve_host_or_ip', hostname)
        return await resolve_hostname(*args)

    @private
    def common_validation(self, hostname=None):

        verrors = ValidationErrors()

        if hostname:
            self.middleware.call_sync(
                'gluster.peer.resolve_host_or_ip', hostname, verrors)

        verrors.check()

    @accepts(
        Dict(
            'probe_peer_create',
            Str('hostname', required=True, max_length=253)
        )
    )
    @job(lock=GLUSTER_JOB_LOCK)
    def create(self, job, data):
        """
        Add peer to the Trusted Storage Pool.

        `hostname` can be an IP(v4/v6) address or DNS name.
        """

        hostname = data.get('hostname')

        self.common_validation(hostname=hostname)

        result = self.add_peer_to_cluster(hostname)

        return result

    @accepts(
        Dict(
            'probe_peer_delete',
            Str('hostname', required=True, max_length=253)
        )
    )
    @job(lock=GLUSTER_JOB_LOCK)
    def delete(self, job, data):
        """
        Remove peer of `hostname` from the Trusted Storage Pool.
        """

        hostname = data.get('hostname')

        self.common_validation(hostname=hostname)

        result = self.remove_peer_from_cluster(hostname)

        return result

    @accepts()
    @job(lock=GLUSTER_JOB_LOCK)
    def status(self, job):
        """
        List the status of peers in the Trusted Storage Pool
        excluding localhost.
        """

        return self.__peer_wrapper(peer.status)

    @accepts()
    @job(lock=GLUSTER_JOB_LOCK)
    def pool(self, job):
        """
        List the status of peers in the Trusted Storage Pool
        including localhost.
        """

<<<<<<< HEAD
        final = None
        # get the local viewpoint of the remote peers in the TSP
        if local_view := self.__peer_wrapper(peer.status):

            # need to pull out a remote peer (that's connected)
            remote_node = None
            for i in local_view:
                if i['connected'] == 'Connected' and i['hostname'] != 'localhost':
                    remote_node = i['hostname']
                    break

            if remote_node is None:
                raise CallError('All remote peers are disconnected.')

            # now we need to run the same command as `__peer_wrapper(peer.status)`
            # but specifying a remote peer to get the "remote_local_view"
            command = [
                'gluster',
                f'--remote-host={remote_node}',
                'peer', 'status', '--xml'
            ]
            cp = subprocess.run(
                command,
                stdout=subprocess.PIPE,
                stderr=subprocess.PIPE,
                universal_newlines=True,
            )
            if cp.returncode:
                # the gluster cli utility will return stderr
                # to stdout and vice versa on certain failures.
                # account for this and decode appropriately
                err = cp.stderr if cp.stderr else cp.stdout
                if isinstance(err, bytes):
                    err = err.decode()
                raise CallError(
                    f'Failed running remote peer status with error: {err.strip()}'
                )

            # build our data structure by parsing the xml
            remote_local_view = ET.fromstring(cp.stdout)
            remote_local_view = self._parse_peer_status_xml(remote_local_view)

            # now we compare the 2 "viewpoints" and deduce which IP address
            # is our own
            final = local_view.copy()

            # this should only ever produce 1 entry
            our_ip = [i for i in remote_local_view if i not in local_view]
            if len(our_ip) != 1:
                raise CallError(
                    f'Remote peer: {remote_node} sees these peers: '
                    f'{remote_local_view}'
                    f'The local peer sees these peers: {local_view}.'
                    'The local and remote peers should be the same quantity.'
                )

            final.append(our_ip[0])

        return final
=======
        return self.__peer_wrapper(peer.pool)

    @accepts()
    async def ips_available(self):
        """
        List of IPv4/v6 addresses available that can be used
        as the `peer_name` when creating a gluster volume.

        NOTE:
            This will only return statically assigned IPs.
            If this is an HA system, this will only return
            the VIP addresses that have been configured on
            the system.
        """

        return [
            d['address'] for d in await self.middleware.call(
                'interface.ip_in_use', {'static': True}
            )
        ]
>>>>>>> 845f793f
<|MERGE_RESOLUTION|>--- conflicted
+++ resolved
@@ -159,7 +159,6 @@
         including localhost.
         """
 
-<<<<<<< HEAD
         final = None
         # get the local viewpoint of the remote peers in the TSP
         if local_view := self.__peer_wrapper(peer.status):
@@ -219,8 +218,6 @@
             final.append(our_ip[0])
 
         return final
-=======
-        return self.__peer_wrapper(peer.pool)
 
     @accepts()
     async def ips_available(self):
@@ -239,5 +236,4 @@
             d['address'] for d in await self.middleware.call(
                 'interface.ip_in_use', {'static': True}
             )
-        ]
->>>>>>> 845f793f
+        ]