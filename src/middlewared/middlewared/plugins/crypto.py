--- conflicted
+++ resolved
@@ -1982,13 +1982,10 @@
             ((self.middleware.call_sync('ftp.config'))['ssltls_certificate'], 'FTP'),
             ((self.middleware.call_sync('s3.config'))['certificate'], 'S3'),
             ((self.middleware.call_sync('webdav.config'))['certssl'], 'Webdav'),
-<<<<<<< HEAD
             ((self.middleware.call_sync('openvpn.server.config'))['server_certificate'], 'OpenVPN Server'),
-            ((self.middleware.call_sync('openvpn.client.config'))['client_certificate'], 'OpenVPN Client')
-=======
+            ((self.middleware.call_sync('openvpn.client.config'))['client_certificate'], 'OpenVPN Client'),
             ((self.middleware.call_sync('activedirectory.config'))['certificate'], 'Active Directory'),
             ((self.middleware.call_sync('ldap.config'))['certificate'], 'LDAP')
->>>>>>> 8523c8de
         ]:
             if service_cert_id == id:
                 verrors.add(
