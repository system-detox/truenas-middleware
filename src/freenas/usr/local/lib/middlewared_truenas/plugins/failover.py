--- conflicted
+++ resolved
@@ -27,7 +27,7 @@
 from functools import partial
 
 from middlewared.client import Client, ClientException, CallTimeout
-from middlewared.schema import accepts, Bool, Dict, Int, List, Str
+from middlewared.schema import accepts, Bool, Dict, Int, NOT_PROVIDED
 from middlewared.service import (
     job, no_auth_required, pass_app, private, throttle, CallError, ConfigService, ValidationErrors,
 )
@@ -256,7 +256,7 @@
         'failover_update',
         Bool('disabled'),
         Int('timeout'),
-        Bool('master', null=True, default=None),
+        Bool('master', null=True),
         update=True,
     ))
     async def do_update(self, data):
@@ -266,15 +266,19 @@
         `disabled` as false will turn off HA.
         `master` sets the state of current node. Standby node will have the opposite value.
         """
-        master = data.pop('master', None)
+        master = data.pop('master', NOT_PROVIDED)
 
         old = await self.middleware.call('datastore.config', 'system.failover')
 
         new = old.copy()
         new.update(data)
 
-        if master is not None:
-            data['master_node'] = await self._master_node(master)
+        if master is not NOT_PROVIDED:
+            if master is None:
+                # The node making the call is the one we want to make it MASTER by default
+                data['master_node'] = await self.middleware.call('failover.node')
+            else:
+                data['master_node'] = await self._master_node(master)
 
         verrors = ValidationErrors()
         if new['disabled'] is False:
@@ -285,15 +289,7 @@
                 )
         verrors.check()
 
-<<<<<<< HEAD
         await self.middleware.call('datastore.update', 'system.failover', new['id'], new)
-=======
-        # The node making the call is the one we want to make it MASTER by default
-        if new['master'] is None:
-            new['master'] = True
->>>>>>> e8820968
-
-        await self.middleware.call('datastore.update', 'failover.failover', new['id'], new)
 
         await self.middleware.call('service.restart', 'failover')
 
